#!/usr/bin/env python3
"""
Resume Parser Batch Script

This script processes all candidates in the database that don't have parsed resume data.
It runs once and exits.

Usage:
    python scripts/resume_parser_batch.py
"""

import os
import sys
import time
<<<<<<< HEAD
import random
=======
import json
import logging  # Added logging
import traceback  # Added for explicit traceback logging
>>>>>>> 72717fa1
from datetime import datetime
from typing import List, Dict, Any
from pathlib import Path

# # Add the parent directory to the path so we can import from the app
# sys.path.append(os.path.dirname(os.path.dirname(os.path.abspath(__file__))))

from sqlmodel import Session, select, text  # type: ignore
from core.database import get_admin_engine
from crud import crud_candidate
from models.models import Candidate
from utils.file_utils import get_resume_file_path
from models.candidate_pydantic import (
    CandidateResume,
)  # This is the Pydantic model for the parsed data
from services.resume_upload import AgentClient

# --- Configuration ---
DEFAULT_SYSTEM_PROMPT = "Extract structured information from resumes. Focus on contact details, skills, and work experience. Ensure output matches the provided schema."
DEFAULT_BATCH_SIZE = int(os.getenv("RESUME_PARSER_BATCH_SIZE", "10"))
MAX_RETRIES = int(os.getenv("RESUME_PARSER_MAX_RETRIES", "3"))
RETRY_DELAY_SECONDS = int(os.getenv("RESUME_PARSER_RETRY_DELAY", "10"))
INTER_BATCH_DELAY_SECONDS = int(os.getenv("RESUME_PARSER_INTER_BATCH_DELAY", "5"))

<<<<<<< HEAD
def parse_resume_for_candidate(
    candidate_id: int, resume_file_path: str, max_retries: int = 3
) -> bool:
    """
    Parse resume for a single candidate.

    Args:
        candidate_id: ID of the candidate
        resume_file_path: Path to the saved resume file
        max_retries: Maximum number of retry attempts

    Returns:
        bool: True if successful, False otherwise
    """
    initial_delay = 5  # seconds
    for attempt in range(max_retries):
        try:
            print(
                f"[Batch] Processing candidate {candidate_id} (attempt {attempt + 1}/{max_retries})"
            )

            # Ensure the resume_file_path is absolute for the parser client
            absolute_resume_file_path = os.path.abspath(resume_file_path)
            print(f"[Batch] Absolute resume file path: {absolute_resume_file_path}")

            # Verify file exists before parsing
            if not os.path.exists(absolute_resume_file_path):
                print(f"[Batch] Resume file not found: {absolute_resume_file_path}")
                return False

            # Use AgentClient to parse the resume
            system_prompt = "Extract structured information from resumes. Focus on contact details, skills, and work experience."
            schema = CandidateResume.model_json_schema()

            print(f"[Batch] Creating parser client for candidate {candidate_id}")
            parser_client = AgentClient(
                system_prompt, schema, [absolute_resume_file_path]
            )

            print(f"[Batch] Starting parsing for candidate {candidate_id}")
            parsed_result = parser_client.parse()

            print(f"[Batch] Parsing completed for candidate {candidate_id}")
            print(f"[Batch] Parsed result type: {type(parsed_result)}")

            if parsed_result is None:
                print(
                    f"[Batch] Parsing returned None for candidate {candidate_id} - API may have failed"
                )
                if attempt < max_retries - 1:
                    delay = initial_delay * (2**attempt) + random.uniform(0, 1)
                    print(f"[Batch] Retrying in {delay:.2f} seconds...")
                    time.sleep(delay)
                    continue
                else:
                    print(f"[Batch] Max retries reached for candidate {candidate_id}")
                    return False

            if isinstance(parsed_result, dict):
                print(
                    f"[Batch] Parsed resume result keys for candidate {candidate_id}: {list(parsed_result.keys())}"
                )
            else:
                print(
                    f"[Batch] Unexpected result type for candidate {candidate_id}: {type(parsed_result)}"
                )

            # Update candidate with parsed resume data only if we have valid results
            if parsed_result:
                print(f"[Batch] Updating database for candidate {candidate_id}")
                with Session(engine) as db:
                    candidate = crud_candidate.get_candidate(
                        db=db, candidate_id=candidate_id
                    )
                    if candidate:
                        crud_candidate.update_candidate(
                            db=db,
                            db_candidate=candidate,
                            candidate_in={"parsed_resume": parsed_result},
                        )
                        print(
                            f"[Batch] Successfully updated candidate {candidate_id} with parsed resume data"
                        )
                        return True
                    else:
                        print(
                            f"[Batch] Candidate {candidate_id} not found for resume parsing update"
                        )
                        return False
            else:
                print(
                    f"[Batch] No valid parsing results for candidate {candidate_id} - skipping database update"
                )
                return False

        except Exception as parse_err:
            print(
                f"[Batch] Error parsing resume for candidate {candidate_id} (attempt {attempt + 1}): {str(parse_err)}"
            )
            print(f"[Batch] Error type: {type(parse_err)}")

            if attempt < max_retries - 1:
                print(f"[Batch] Retrying in 5 seconds...")
                time.sleep(5)
            else:
                print(f"[Batch] Max retries reached for candidate {candidate_id}")
                import traceback
=======
# --- Logger Setup ---
LOG_LEVEL_STR = os.getenv("LOG_LEVEL", "INFO").upper()
LOG_LEVEL = getattr(logging, LOG_LEVEL_STR, logging.INFO)
>>>>>>> 72717fa1

logging.basicConfig(
    level=LOG_LEVEL,
    format="%(asctime)s - %(name)s - %(levelname)s - %(message)s",
    handlers=[
        logging.StreamHandler(sys.stdout)  # Log to stdout
    ],
)
logger = logging.getLogger(
    Path(__file__).stem
)  # Use the script's name as the logger name

# Use the admin engine to bypass RLS
admin_engine = get_admin_engine()


def get_candidates_without_parsed_resume() -> List[Candidate]:
    """
    Get all candidates that don't have parsed resume data and have a resume file accessible by the script.

    Returns:
        List of candidates that need resume parsing
    """
    with Session(admin_engine) as db:
        # Query candidates where parsed_resume is None or empty and resume_url is not None
        statement = select(Candidate).where(
            text(
                "(parsed_resume IS NULL OR parsed_resume::text = '{}' OR parsed_resume::text = 'null')"
            )
            & (Candidate.resume_url.is_not(None))
        )
        candidates_from_db = db.exec(statement).all()

        candidates_with_valid_files = []
        for candidate_obj in candidates_from_db:
            resume_path_str = get_resume_file_path(
                candidate_obj.id
            )  # Gets path based on configured storage
            if resume_path_str and os.path.exists(resume_path_str):
                candidates_with_valid_files.append(candidate_obj)
            else:
                logger.warning(
                    f"Candidate {candidate_obj.id} ({candidate_obj.full_name}) has resume_url but file not found or inaccessible at: {resume_path_str}. Skipping."
                )
        return candidates_with_valid_files


def process_all_candidates():
    """
    Process all candidates that need resume parsing, now in batches.

    Returns:
        dict: Results summary with successful and failed counts
    """
    logger.info(f"Starting batch resume parsing with batch size {DEFAULT_BATCH_SIZE}")

    candidates_to_process = get_candidates_without_parsed_resume()
    total_candidates_to_process = len(candidates_to_process)
    logger.info(
        f"Found {total_candidates_to_process} candidates that need resume parsing and have accessible files."
    )

    if not candidates_to_process:
        logger.info("No candidates to process.")
        return {"successful": 0, "failed": 0, "total": 0}

    successful_parses = 0
    failed_parses = 0

    try:
        agent_client = AgentClient()  # Initialize once
    except ConnectionError as e:
        logger.critical(
            f"Could not initialize AgentClient (AI service connection failed): {e}. Cannot process any resumes."
        )
        return {
            "successful": 0,
            "failed": total_candidates_to_process,
            "total": total_candidates_to_process,
        }

    candidate_schema_str = json.dumps(CandidateResume.model_json_schema())

    for i in range(0, total_candidates_to_process, DEFAULT_BATCH_SIZE):
        current_candidate_batch_objects = candidates_to_process[
            i : i + DEFAULT_BATCH_SIZE
        ]
        current_batch_num = i // DEFAULT_BATCH_SIZE + 1
        total_batches = (
            total_candidates_to_process + DEFAULT_BATCH_SIZE - 1
        ) // DEFAULT_BATCH_SIZE

        logger.info(
            f"Processing batch {current_batch_num}/{total_batches} with {len(current_candidate_batch_objects)} candidates..."
        )

        batch_metadata_for_ai: List[Dict[str, Any]] = []
        # candidate_map_for_batch: Dict[int, Candidate] = {} # Not strictly needed if results map by order
        files_to_upload_for_batch: List[str] = []

        for candidate_obj in current_candidate_batch_objects:
            resume_path_str = get_resume_file_path(candidate_obj.id)
            absolute_resume_file_path = os.path.abspath(resume_path_str)
            # candidate_map_for_batch[candidate_obj.id] = candidate_obj # Map not used if relying on order

            batch_item = {
                "candidate_id": candidate_obj.id,
                "resume_texts": None,
                "resume_files": [Path(absolute_resume_file_path).name],
                "schema": candidate_schema_str,
                "system_prompt": DEFAULT_SYSTEM_PROMPT,
            }
            batch_metadata_for_ai.append(batch_item)
            files_to_upload_for_batch.append(absolute_resume_file_path)

        if not batch_metadata_for_ai:
            logger.warning(
                "No candidates prepared for AI in this batch (should not happen if list was not empty). Skipping."
            )
            continue

        unique_files_for_upload = sorted(list(set(files_to_upload_for_batch)))

        parsed_results_from_ai = None
        for attempt in range(MAX_RETRIES):
            try:
                logger.info(
                    f"Attempt {attempt + 1}/{MAX_RETRIES} to parse batch of {len(batch_metadata_for_ai)} resumes via AI."
                )
                parsed_results_from_ai = agent_client.parse_batch(
                    batch_metadata_for_ai, unique_files_for_upload
                )

                if parsed_results_from_ai is not None:
                    break

                logger.warning(
                    f"AI service call returned None for batch (attempt {attempt + 1}). Retrying in {RETRY_DELAY_SECONDS}s..."
                )
            except Exception as e:
                logger.error(
                    f"Exception during AI service call for batch (attempt {attempt + 1}): {e}",
                    exc_info=True,
                )

            if attempt < MAX_RETRIES - 1:
                time.sleep(RETRY_DELAY_SECONDS)
            else:
                logger.error(
                    f"Max retries ({MAX_RETRIES}) reached for calling AI for this batch."
                )

        if parsed_results_from_ai is None:
            failed_parses += len(current_candidate_batch_objects)
            logger.error(
                f"Failed to get response from AI for batch {current_batch_num} ({len(current_candidate_batch_objects)} candidates) after {MAX_RETRIES} retries."
            )
        elif len(parsed_results_from_ai) != len(batch_metadata_for_ai):
            failed_parses += len(current_candidate_batch_objects)
            logger.error(
                f"Critical: Mismatch in AI results length for batch {current_batch_num}! Expected {len(batch_metadata_for_ai)}, got {len(parsed_results_from_ai)}. Marking all in batch as failed."
            )
            try:
                problematic_response_json = json.dumps(parsed_results_from_ai)
                logger.debug(
                    f"Problematic AI response (first 1000 chars): {problematic_response_json[:1000]}"
                )
            except Exception:
                logger.debug(
                    f"Problematic AI response (unserializable): {str(parsed_results_from_ai)[:1000]}"
                )
        else:
            with Session(admin_engine) as db:
                processed_in_db_count = 0
                for idx, ai_result_item in enumerate(parsed_results_from_ai):
                    # Relies on batch_metadata_for_ai and parsed_results_from_ai being in the same order
                    original_candidate_id = batch_metadata_for_ai[idx]["candidate_id"]

                    db_candidate_to_update = db.get(Candidate, original_candidate_id)
                    if not db_candidate_to_update:
                        logger.warning(
                            f"Candidate {original_candidate_id} not found in DB session during update attempt for batch {current_batch_num}. Skipping."
                        )
                        failed_parses += 1
                        continue

                    if ai_result_item and isinstance(ai_result_item, dict):
                        try:
                            crud_candidate.update_candidate(
                                db=db,
                                db_candidate=db_candidate_to_update,
                                candidate_in={"parsed_resume": ai_result_item},
                            )
                            logger.info(
                                f"Successfully prepared update for candidate {original_candidate_id} ({db_candidate_to_update.full_name}) in batch {current_batch_num}."
                            )
                            successful_parses += 1
                            processed_in_db_count += 1
                        except Exception as e:
                            logger.error(
                                f"Error during DB update preparation for candidate {original_candidate_id} in batch {current_batch_num}: {e}",
                                exc_info=True,
                            )
                            failed_parses += 1
                    else:
                        logger.warning(
                            f"No valid parsed data from AI for candidate {original_candidate_id} in batch {current_batch_num}. AI Result: {ai_result_item}"
                        )
                        failed_parses += 1
                try:
                    db.commit()
                    logger.info(
                        f"Committed {processed_in_db_count} DB updates for batch {current_batch_num}."
                    )
                except Exception as e:
                    logger.error(
                        f"Error committing DB updates for batch {current_batch_num}: {e}. Rolling back.",
                        exc_info=True,
                    )
                    db.rollback()
                    successful_parses -= processed_in_db_count
                    failed_parses += processed_in_db_count
                    logger.warning(
                        f"All {processed_in_db_count} items in DB transaction for batch {current_batch_num} are now considered failed due to commit error."
                    )

        if i + DEFAULT_BATCH_SIZE < total_candidates_to_process:
            delay_multiplier = 1
            if parsed_results_from_ai is None or (
                parsed_results_from_ai is not None
                and len(parsed_results_from_ai) != len(batch_metadata_for_ai)
            ):
                delay_multiplier = 2
            actual_delay = INTER_BATCH_DELAY_SECONDS * delay_multiplier
            logger.info(f"Waiting {actual_delay} seconds before next batch...")
            time.sleep(actual_delay)

    logger.info(
        f"Batch resume parsing completed. Successful: {successful_parses}, Failed: {failed_parses}, Total considered: {total_candidates_to_process}"
    )
    return {
        "successful": successful_parses,
        "failed": failed_parses,
        "total": total_candidates_to_process,
    }


if __name__ == "__main__":
    process_all_candidates()<|MERGE_RESOLUTION|>--- conflicted
+++ resolved
@@ -12,13 +12,9 @@
 import os
 import sys
 import time
-<<<<<<< HEAD
-import random
-=======
 import json
 import logging  # Added logging
 import traceback  # Added for explicit traceback logging
->>>>>>> 72717fa1
 from datetime import datetime
 from typing import List, Dict, Any
 from pathlib import Path
@@ -43,119 +39,9 @@
 RETRY_DELAY_SECONDS = int(os.getenv("RESUME_PARSER_RETRY_DELAY", "10"))
 INTER_BATCH_DELAY_SECONDS = int(os.getenv("RESUME_PARSER_INTER_BATCH_DELAY", "5"))
 
-<<<<<<< HEAD
-def parse_resume_for_candidate(
-    candidate_id: int, resume_file_path: str, max_retries: int = 3
-) -> bool:
-    """
-    Parse resume for a single candidate.
-
-    Args:
-        candidate_id: ID of the candidate
-        resume_file_path: Path to the saved resume file
-        max_retries: Maximum number of retry attempts
-
-    Returns:
-        bool: True if successful, False otherwise
-    """
-    initial_delay = 5  # seconds
-    for attempt in range(max_retries):
-        try:
-            print(
-                f"[Batch] Processing candidate {candidate_id} (attempt {attempt + 1}/{max_retries})"
-            )
-
-            # Ensure the resume_file_path is absolute for the parser client
-            absolute_resume_file_path = os.path.abspath(resume_file_path)
-            print(f"[Batch] Absolute resume file path: {absolute_resume_file_path}")
-
-            # Verify file exists before parsing
-            if not os.path.exists(absolute_resume_file_path):
-                print(f"[Batch] Resume file not found: {absolute_resume_file_path}")
-                return False
-
-            # Use AgentClient to parse the resume
-            system_prompt = "Extract structured information from resumes. Focus on contact details, skills, and work experience."
-            schema = CandidateResume.model_json_schema()
-
-            print(f"[Batch] Creating parser client for candidate {candidate_id}")
-            parser_client = AgentClient(
-                system_prompt, schema, [absolute_resume_file_path]
-            )
-
-            print(f"[Batch] Starting parsing for candidate {candidate_id}")
-            parsed_result = parser_client.parse()
-
-            print(f"[Batch] Parsing completed for candidate {candidate_id}")
-            print(f"[Batch] Parsed result type: {type(parsed_result)}")
-
-            if parsed_result is None:
-                print(
-                    f"[Batch] Parsing returned None for candidate {candidate_id} - API may have failed"
-                )
-                if attempt < max_retries - 1:
-                    delay = initial_delay * (2**attempt) + random.uniform(0, 1)
-                    print(f"[Batch] Retrying in {delay:.2f} seconds...")
-                    time.sleep(delay)
-                    continue
-                else:
-                    print(f"[Batch] Max retries reached for candidate {candidate_id}")
-                    return False
-
-            if isinstance(parsed_result, dict):
-                print(
-                    f"[Batch] Parsed resume result keys for candidate {candidate_id}: {list(parsed_result.keys())}"
-                )
-            else:
-                print(
-                    f"[Batch] Unexpected result type for candidate {candidate_id}: {type(parsed_result)}"
-                )
-
-            # Update candidate with parsed resume data only if we have valid results
-            if parsed_result:
-                print(f"[Batch] Updating database for candidate {candidate_id}")
-                with Session(engine) as db:
-                    candidate = crud_candidate.get_candidate(
-                        db=db, candidate_id=candidate_id
-                    )
-                    if candidate:
-                        crud_candidate.update_candidate(
-                            db=db,
-                            db_candidate=candidate,
-                            candidate_in={"parsed_resume": parsed_result},
-                        )
-                        print(
-                            f"[Batch] Successfully updated candidate {candidate_id} with parsed resume data"
-                        )
-                        return True
-                    else:
-                        print(
-                            f"[Batch] Candidate {candidate_id} not found for resume parsing update"
-                        )
-                        return False
-            else:
-                print(
-                    f"[Batch] No valid parsing results for candidate {candidate_id} - skipping database update"
-                )
-                return False
-
-        except Exception as parse_err:
-            print(
-                f"[Batch] Error parsing resume for candidate {candidate_id} (attempt {attempt + 1}): {str(parse_err)}"
-            )
-            print(f"[Batch] Error type: {type(parse_err)}")
-
-            if attempt < max_retries - 1:
-                print(f"[Batch] Retrying in 5 seconds...")
-                time.sleep(5)
-            else:
-                print(f"[Batch] Max retries reached for candidate {candidate_id}")
-                import traceback
-=======
 # --- Logger Setup ---
 LOG_LEVEL_STR = os.getenv("LOG_LEVEL", "INFO").upper()
 LOG_LEVEL = getattr(logging, LOG_LEVEL_STR, logging.INFO)
->>>>>>> 72717fa1
 
 logging.basicConfig(
     level=LOG_LEVEL,
