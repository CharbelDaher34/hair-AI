--- conflicted
+++ resolved
@@ -256,23 +256,6 @@
             flags["constraint_violations"] = constraint_violations
     match_db_data["flags"] = flags if flags else None
 
-<<<<<<< HEAD
-    # Defer deletion of existing match until after AI success and before new match commit
-    existing_match_to_delete = db.exec(
-        select(Match).where(Match.application_id == match_in.application_id)
-    ).first()
-
-    db_match = Match.model_validate(match_data)
-
-    if existing_match_to_delete:
-        print(f"Deleting existing match {existing_match_to_delete.id} for application {match_in.application_id}")
-        db.delete(existing_match_to_delete)
-        # Flush is not strictly necessary here if commit handles everything,
-        # but can be useful to ensure delete statement is issued before insert if there are constraints.
-        # However, for atomicity, the critical part is that delete and insert are in the same transaction.
-        # db.flush()
-
-=======
     existing_match = db.exec(
         select(Match).where(Match.application_id == application.id)
     ).first()
@@ -281,7 +264,6 @@
         db.flush()  # Ensure delete is processed before add if IDs were same (not SQLModel models)
 
     db_match = Match.model_validate(match_db_data)
->>>>>>> 72717fa1
     db.add(db_match)
     # db.commit() # Commit is handled by the calling script for batches
     # db.refresh(db_match) # Refresh also handled by caller if needed after commit
